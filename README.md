# ComfyUI-TogetherVision

A custom node for ComfyUI that enables image description using Together AI's Vision models. This node allows you to generate detailed descriptions of images using either the paid or free version of Together AI's Llama Vision models.

![Together Vision Node](images/node-screenshot.png)

## Features

🖼️ **Image Description & Text Generation**:
- Generate detailed descriptions of images using state-of-the-art vision models
- Toggle vision processing on/off for flexible usage
- Use as a text-only LLM when vision is disabled
- **New Free Image Generation Node**: Utilize free vision models for image analysis

🤖 **Multiple Models**:
- **Paid Version**: 
  - Llama-3.2-11B-Vision-Instruct-Turbo
- **Free Version**:
  - Llama-Vision-Free
<<<<<<< HEAD
  - Llava-v1.6-Mistral-7B Vision Model
  - Free Image Generation Node for cost-effective image processing
=======
  - Free Image Generation Node for free image generation using flux-schnell-free
>>>>>>> 085c2340

⚙️ **Customizable Parameters**:
- Temperature control
- Top P sampling
- Top K sampling
- Repetition penalty

🔑 **Flexible API Key Management**:
- Direct input in the node
- Environment variable through .env file

📝 **Custom Prompting**:
- System prompt customization
- User prompt customization

## Getting Started

### 1. Get Together AI API Key
1. Go to [Together AI API Settings](https://api.together.xyz/settings/api-keys)
2. Sign up or log in to your Together AI account
3. Click "Create API Key"
4. Copy your API key for later use

### 2. Installation

1. Clone this repository into your ComfyUI custom_nodes directory:
```bash
cd ComfyUI/custom_nodes
git clone https://github.com/mithamunda/ComfyUI-TogetherVision.git
```

2. Restart ComfyUI - it will automatically install the required dependencies from requirements.txt

3. Set up your Together AI API key using one of these methods:
   - Option 1: Create a `.env` file in the node directory:
     ```
     TOGETHER_API_KEY=your_api_key_here
     ```
   - Option 2: Input your API key directly in the node

## Usage

1. Add the "Together Vision 🔍" node to your workflow
2. Configure Vision Mode:
   - Enable Vision (Default): Connect an image output to the node's image input
   - Disable Vision: Skip image input for text-only generation
3. Select your preferred model (Paid or Free)
4. Configure the parameters:
   - Temperature (0.0 - 2.0)
   - Top P (0.0 - 1.0)
   - Top K (1 - 100)
   - Repetition Penalty (0.0 - 2.0)
5. Customize the prompts:
   - System prompt: Sets the behavior of the AI
   - User prompt: Specific instructions for image description or text generation

## Parameters

| Parameter | Description | Default | Range |
|-----------|-------------|---------|--------|
| Vision Enable | Toggles vision processing | True | True/False |
| Temperature | Controls randomness | 0.7 | 0.0 - 2.0 |
| Top P | Nucleus sampling | 0.7 | 0.0 - 1.0 |
| Top K | Top K sampling | 50 | 1 - 100 |
| Repetition Penalty | Prevents repetition | 1.0 | 0.0 - 2.0 |

## Image Resolution Limits

The node automatically handles high-resolution images:
- Images larger than 2048x2048 pixels will be automatically resized
- Aspect ratio is preserved during resizing
- High-quality LANCZOS resampling is used

For best results:
1. Keep image dimensions under 2048 pixels
2. Use ComfyUI's built-in resize nodes before this node
3. For very large images, consider splitting them into sections

## Rate Limits

### Free Model (Llama-Vision-Free)
- Limited to approximately 100 requests per day
- Rate limit resets every 24 hours
- Hourly limits may apply (typically 20-30 requests per hour)

### Paid Model (Llama-3.2-11B-Vision)
- Higher rate limits based on your Together AI subscription
- Better performance and reliability
- Priority API access

### Handling Rate Limits
When you hit a rate limit:
1. Wait for the specified time (usually 1 hour for hourly limits)
2. Switch to a different Together AI account
3. Upgrade to the paid model for higher limits
4. Consider batching your requests during off-peak hours

### Tips to Avoid Rate Limits
1. Cache results for repeated images
2. Use the paid model for production workloads
3. Monitor your API usage through Together AI dashboard
4. Space out your requests when possible

## Operating Modes

### Vision Mode (Default)
- Requires connected image input
- Generates detailed image descriptions
- Full vision + language capabilities

### Text-Only Mode
- No image input required
- Functions as a standard LLM
- Useful for text generation and chat

## Error Handling

The node includes comprehensive error handling and logging:
- API key validation
- Rate limit notifications
- Image processing errors
- API response errors
- Vision mode validation

## Examples

Here are some example prompts you can try:

1. Vision Mode - Detailed Description:
```
Describe this image in detail, including colors, objects, and composition.
```

2. Vision Mode - Technical Analysis:
```
Analyze this image from a technical perspective, including lighting, composition, and photographic techniques.
```

3. Text-Only Mode - Creative Writing:
```
Write a creative story about a magical forest.
```

## Contributing

Contributions are welcome! Please feel free to submit a Pull Request.

## License

This project is licensed under the MIT License - see the [LICENSE](LICENSE) file for details.

## Acknowledgments

- Together AI for providing the Vision API
- ComfyUI community for the framework and support

## Support

If you encounter any issues or have questions:
1. Check the error logs in ComfyUI
2. Ensure your API key is valid
3. Check Together AI's service status
4. Open an issue on GitHub

---

**Note**: This node requires a Together AI account and API key. You can get one at [Together AI's website](https://together.ai).

**Updated README.md to reflect automatic mode switching based on image connection**

The node now automatically switches between Vision Mode and Text-Only Mode based on the presence of an image input connection. When an image is connected, the node will generate detailed image descriptions. When no image is connected, the node will function as a text generation model.

**Flexible Processing Modes**

- **Image + Text Mode**: When an image is connected, generates descriptions and responses about the image
- **Text-Only Mode**: When no image is connected, functions as a text generation model
- Seamlessly switches between modes based on input connections<|MERGE_RESOLUTION|>--- conflicted
+++ resolved
@@ -13,16 +13,8 @@
 - **New Free Image Generation Node**: Utilize free vision models for image analysis
 
 🤖 **Multiple Models**:
-- **Paid Version**: 
-  - Llama-3.2-11B-Vision-Instruct-Turbo
-- **Free Version**:
-  - Llama-Vision-Free
-<<<<<<< HEAD
-  - Llava-v1.6-Mistral-7B Vision Model
-  - Free Image Generation Node for cost-effective image processing
-=======
-  - Free Image Generation Node for free image generation using flux-schnell-free
->>>>>>> 085c2340
+- Paid Version: Llama-3.2-11B-Vision-Instruct-Turbo
+- Free Version: Llama-Vision-Free
 
 ⚙️ **Customizable Parameters**:
 - Temperature control
